from typing import List, Optional, Union
from enum import Enum
from langchain.prompts import PromptTemplate

from pydantic import validator
from vocode.streaming.models.actions import ActionConfig, FunctionCall

from vocode.streaming.models.call_type import CallType
from vocode.streaming.models.message import BaseMessage
from .model import TypedModel, BaseModel
from .vector_db import VectorDBConfig

FILLER_AUDIO_DEFAULT_SILENCE_THRESHOLD_SECONDS = 0.5
LLM_AGENT_DEFAULT_TEMPERATURE = 0.5
LLM_AGENT_DEFAULT_MAX_TOKENS = 256
LLM_AGENT_DEFAULT_MODEL_NAME = "text-curie-001"
# CHAT_GPT_AGENT_DEFAULT_MODEL_NAME = "gpt-4-1106-preview"
# ACTION_AGENT_DEFAULT_MODEL_NAME = "gpt-4-1106-preview"
CHAT_GPT_AGENT_DEFAULT_MODEL_NAME = "Qwen/Qwen1.5-72B-Chat-GPTQ-Int4"
ACTION_AGENT_DEFAULT_MODEL_NAME = "Qwen/Qwen1.5-72B-Chat-GPTQ-Int4"
MISTRAL_AGENT_DEFAULT_MODEL_NAME = "NousResearch/Nous-Hermes-2-Mixtral-8x7B-DPO"
MISTRAL_ACTION_AGENT_DEFAULT_MODEL_NAME = "NousResearch/Nous-Hermes-2-Mixtral-8x7B-DPO"
CHAT_ANTHROPIC_DEFAULT_MODEL_NAME = "claude-v1"
CHAT_VERTEX_AI_DEFAULT_MODEL_NAME = "chat-bison@001"
AZURE_OPENAI_DEFAULT_API_TYPE = "azure"
AZURE_OPENAI_DEFAULT_API_VERSION = "2023-03-15-preview"
AZURE_OPENAI_DEFAULT_ENGINE = "gpt-35-turbo"


class AgentType(str, Enum):
    BASE = "agent_base"
    LLM = "agent_llm"
    CHAT_GPT_ALPHA = "agent_chat_gpt_alpha"
    CHAT_GPT = "agent_chat_gpt"
    CHAT_ANTHROPIC = "agent_chat_anthropic"
    CHAT_VERTEX_AI = "agent_chat_vertex_ai"
    ECHO = "agent_echo"
    GPT4ALL = "agent_gpt4all"
    LLAMACPP = "agent_llamacpp"
    INFORMATION_RETRIEVAL = "agent_information_retrieval"
    RESTFUL_USER_IMPLEMENTED = "agent_restful_user_implemented"
    WEBSOCKET_USER_IMPLEMENTED = "agent_websocket_user_implemented"
    ACTION = "agent_action"
    MISTRAL = "agent_mistral"
    COMMAND = "agent_command"


class FillerAudioConfig(BaseModel):
    silence_threshold_seconds: float = FILLER_AUDIO_DEFAULT_SILENCE_THRESHOLD_SECONDS
    use_phrases: bool = True
    use_typing_noise: bool = False

    @validator("use_typing_noise")
    def typing_noise_excludes_phrases(cls, v, values):
        if v and values.get("use_phrases"):
            values["use_phrases"] = False
        if not v and not values.get("use_phrases"):
            raise ValueError("must use either typing noise or phrases for filler audio")
        return v


class WebhookConfig(BaseModel):
    url: str


class AzureOpenAIConfig(BaseModel):
    api_type: str = AZURE_OPENAI_DEFAULT_API_TYPE
    api_version: Optional[str] = AZURE_OPENAI_DEFAULT_API_VERSION
    engine: str = AZURE_OPENAI_DEFAULT_ENGINE


class AgentConfig(TypedModel, type=AgentType.BASE.value):
    initial_message: Optional[BaseMessage] = None
    generate_responses: bool = True
    allowed_idle_time_seconds: Optional[float] = None
    allow_agent_to_be_cut_off: bool = True
    end_conversation_on_goodbye: bool = False
    use_filler_words: bool = False
    webhook_config: Optional[WebhookConfig] = None
    track_bot_sentiment: bool = False
    actions: Optional[List[ActionConfig]] = None
    current_call_id: Optional[int] = None
    call_type: Optional[CallType] = None
    from_phone_number: Optional[str] = None
    to_phone_number: Optional[str] = None
    transcript_analyzer_func: Optional[str] = None


class CutOffResponse(BaseModel):
    messages: List[BaseMessage] = [BaseMessage(text="Sorry?")]


class LLMAgentConfig(AgentConfig, type=AgentType.LLM.value):
    prompt_preamble: str
    expected_first_prompt: Optional[str] = None
    model_name: str = LLM_AGENT_DEFAULT_MODEL_NAME
    temperature: float = LLM_AGENT_DEFAULT_TEMPERATURE
    max_tokens: int = LLM_AGENT_DEFAULT_MAX_TOKENS
    cut_off_response: Optional[CutOffResponse] = None


class ChatGPTAgentConfig(AgentConfig, type=AgentType.CHAT_GPT.value):
    prompt_preamble: str
    expected_first_prompt: Optional[str] = None
    model_name: str = CHAT_GPT_AGENT_DEFAULT_MODEL_NAME
    temperature: float = LLM_AGENT_DEFAULT_TEMPERATURE
    max_tokens: int = LLM_AGENT_DEFAULT_MAX_TOKENS
    cut_off_response: Optional[CutOffResponse] = None
    azure_params: Optional[AzureOpenAIConfig] = None
    vector_db_config: Optional[VectorDBConfig] = None
    pending_action: Optional[FunctionCall] = None
    use_filler_words: bool = False
    language: Optional[str] = "en-US"


class CommandAgentConfig(AgentConfig, type=AgentType.COMMAND.value):
    prompt_preamble: str
    expected_first_prompt: Optional[str] = None
    model_name: str = CHAT_GPT_AGENT_DEFAULT_MODEL_NAME
    temperature: float = LLM_AGENT_DEFAULT_TEMPERATURE
    max_tokens: int = LLM_AGENT_DEFAULT_MAX_TOKENS
    cut_off_response: Optional[CutOffResponse] = None
    azure_params: Optional[AzureOpenAIConfig] = None
    vector_db_config: Optional[VectorDBConfig] = None
    pending_action: Optional[FunctionCall] = None
<<<<<<< HEAD
    use_filler_words: bool = True
    use_streaming: bool = False
    allow_interruptions: bool = False
=======
    use_filler_words: bool = False
>>>>>>> 15ecf047
    language: Optional[str] = "en-US"
    ai_profile_id: Optional[str] = None


class MistralAgentConfig(AgentConfig, type=AgentType.MISTRAL.value):
    prompt_preamble: str
    expected_first_prompt: Optional[str] = None
    model_name: str = MISTRAL_AGENT_DEFAULT_MODEL_NAME
    temperature: float = LLM_AGENT_DEFAULT_TEMPERATURE
    max_tokens: int = LLM_AGENT_DEFAULT_MAX_TOKENS
    cut_off_response: Optional[CutOffResponse] = None
    azure_params: Optional[AzureOpenAIConfig] = None
    vector_db_config: Optional[VectorDBConfig] = None


class ChatAnthropicAgentConfig(AgentConfig, type=AgentType.CHAT_ANTHROPIC.value):
    prompt_preamble: str
    model_name: str = CHAT_ANTHROPIC_DEFAULT_MODEL_NAME
    max_tokens_to_sample: int = 200


class ChatVertexAIAgentConfig(AgentConfig, type=AgentType.CHAT_VERTEX_AI.value):
    prompt_preamble: str
    model_name: str = CHAT_VERTEX_AI_DEFAULT_MODEL_NAME
    generate_responses: bool = False  # Google Vertex AI doesn't support streaming


class LlamacppAgentConfig(AgentConfig, type=AgentType.LLAMACPP.value):
    prompt_preamble: str
    llamacpp_kwargs: dict = {}
    prompt_template: Optional[Union[PromptTemplate, str]] = None


class InformationRetrievalAgentConfig(
    AgentConfig, type=AgentType.INFORMATION_RETRIEVAL.value
):
    recipient_descriptor: str
    caller_descriptor: str
    goal_description: str
    fields: List[str]
    # TODO: add fields for IVR, voicemail


class EchoAgentConfig(AgentConfig, type=AgentType.ECHO.value):
    pass


class GPT4AllAgentConfig(AgentConfig, type=AgentType.GPT4ALL.value):
    prompt_preamble: str
    model_path: str
    generate_responses: bool = False


class RESTfulUserImplementedAgentConfig(
    AgentConfig, type=AgentType.RESTFUL_USER_IMPLEMENTED.value
):
    class EndpointConfig(BaseModel):
        url: str
        method: str = "POST"

    respond: EndpointConfig
    generate_responses: bool = False
    # generate_response: Optional[EndpointConfig]


class RESTfulAgentInput(BaseModel):
    conversation_id: str
    human_input: str


class RESTfulAgentOutputType(str, Enum):
    BASE = "restful_agent_base"
    TEXT = "restful_agent_text"
    END = "restful_agent_end"


class RESTfulAgentOutput(TypedModel, type=RESTfulAgentOutputType.BASE):
    pass


class RESTfulAgentText(RESTfulAgentOutput, type=RESTfulAgentOutputType.TEXT):
    response: str


class RESTfulAgentEnd(RESTfulAgentOutput, type=RESTfulAgentOutputType.END):
    pass<|MERGE_RESOLUTION|>--- conflicted
+++ resolved
@@ -123,13 +123,9 @@
     azure_params: Optional[AzureOpenAIConfig] = None
     vector_db_config: Optional[VectorDBConfig] = None
     pending_action: Optional[FunctionCall] = None
-<<<<<<< HEAD
     use_filler_words: bool = True
     use_streaming: bool = False
     allow_interruptions: bool = False
-=======
-    use_filler_words: bool = False
->>>>>>> 15ecf047
     language: Optional[str] = "en-US"
     ai_profile_id: Optional[str] = None
 
